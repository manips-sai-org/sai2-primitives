--- conflicted
+++ resolved
@@ -32,12 +32,6 @@
 *.app
 
 # folders
-<<<<<<< HEAD
 **/build/
-=======
-**/build/
-**/archive/
 
-.vscode/
-**.DS_Store
->>>>>>> ac002350
+**.DS_Store