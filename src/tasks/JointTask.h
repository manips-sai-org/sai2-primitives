--- conflicted
+++ resolved
@@ -351,13 +351,6 @@
 		_dynamic_decoupling_type = type;
 	}
 
-<<<<<<< HEAD
-	bool goalPositionReached(const double tol = 1e-2) {
-		if ((_goal_position - _current_position).norm() < tol) {
-			return true;
-		}
-		return false;
-=======
 	/**
 	 * @brief	   Returns whether current position is within a tolerance to the goal
 	*/
@@ -368,7 +361,6 @@
 	*/
 	void resetIntegrators() {
 		_integrated_position_error.setZero();
->>>>>>> 9b2ebe3e
 	}
 
 	//-----------------------------------------------
