--- conflicted
+++ resolved
@@ -37,8 +37,6 @@
 
 class MotionForceTask : public TemplateTask {
 public:
-<<<<<<< HEAD
-=======
 
 	struct DefaultParameters {
 		static constexpr DynamicDecouplingType dynamic_decoupling_type =
@@ -76,7 +74,6 @@
 		static constexpr double otg_max_angular_jerk = 10.0 * M_PI;
 	};
 
->>>>>>> 6723d68f
 	//------------------------------------------------
 	// Constructor
 	//------------------------------------------------
